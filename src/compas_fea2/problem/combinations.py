--- conflicted
+++ resolved
@@ -80,12 +80,7 @@
         for load_field in self.step.load_fields:
             if isinstance(load_field, compas_fea2.problem.LoadField):
                 if load_field.load_case in self.factors:
-<<<<<<< HEAD
-                    for node in load_field.distribution:
-                        for load in load_field.loads:
-=======
                     for node, load in load_field.node_load :
->>>>>>> 0cb825c3
                             if node in nodes_loads:
                                 nodes_loads[node] += load * self.factors[load_field.load_case]
                             else:
