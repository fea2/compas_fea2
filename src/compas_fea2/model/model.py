--- conflicted
+++ resolved
@@ -17,13 +17,10 @@
 import compas_fea2
 from compas_fea2.base import FEAData
 from compas_fea2.base import Registry
-from compas_fea2.model.bcs import ImposedTemperature
 from compas_fea2.model.bcs import _BoundaryCondition
+from compas_fea2.model.bcs import _ThermalBoundaryCondition
 from compas_fea2.model.connectors import _Connector
 from compas_fea2.model.constraints import _Constraint
-from compas_fea2.model.fields import InitialTemperatureField
-from compas_fea2.model.fields import ThermalBCField
-from compas_fea2.model.fields import _BoundaryConditionsField
 from compas_fea2.model.groups import ConnectorsGroup
 from compas_fea2.model.groups import ConstraintsGroup
 from compas_fea2.model.groups import ElementsGroup
@@ -34,6 +31,7 @@
 from compas_fea2.model.groups import PartsGroup
 from compas_fea2.model.groups import SectionsGroup
 from compas_fea2.model.groups import _Group
+from compas_fea2.model.ics import _InitialCondition
 from compas_fea2.model.nodes import Node
 from compas_fea2.model.parts import Part
 from compas_fea2.model.parts import RigidPart
@@ -44,6 +42,7 @@
 
 if TYPE_CHECKING:
     from pathlib import Path
+    from typing import Dict
     from typing import List
     from typing import Optional
     from typing import Set
@@ -52,6 +51,7 @@
     from compas.geometry import Polygon
 
     from compas_fea2.model.bcs import _BoundaryCondition
+    from compas_fea2.model.bcs import _ThermalBoundaryCondition
     from compas_fea2.model.connectors import _Connector
     from compas_fea2.model.constraints import _Constraint
     from compas_fea2.model.fields import _BoundaryConditionsField
@@ -277,7 +277,6 @@
         return [group for group in self._groups if isinstance(group, InterfacesGroup)][0] if self._groups else InterfacesGroup(members=[])
 
     @property
-<<<<<<< HEAD
     def bcs(self) -> "Dict[Union[_BoundaryCondition, _ThermalBoundaryCondition], Set[Node]]":
         """Return the boundary conditions of the model."""
         return self._bcs
@@ -299,8 +298,6 @@
         return self._ics
 
     @property
-=======
->>>>>>> c3a89b8e
     def constraints(self) -> "ConstraintsGroup":
         """Return the constraints of the model."""
         return self._constraints
@@ -363,13 +360,8 @@
     @property
     def amplitudes(self):
         amplitudes = set()
-<<<<<<< HEAD
         #Amplitude is for now only set for the thermal interfaces.
         for interface in filter(lambda x: hasattr(x.behavior, "temperature"), filter(lambda y : hasattr(y.behavior, "temperature"), self.interfaces)):
-=======
-        # Amplitude is for now only set for the thermal interfaces.
-        for interface in filter(lambda x: hasattr(x.behavior, "temperature"), filter(lambda y: hasattr(y.behavior, "temperature"), self.interfaces)):
->>>>>>> c3a89b8e
             amplitudes.add(interface.behavior.temperature.amplitude)
         return amplitudes
 
@@ -377,16 +369,6 @@
     def problems(self) -> "Set[Problem]":
         """Return all the problems registered to the Model."""
         return self._problems
-
-    @property
-    def bcs_fields(self) -> "Set[_BoundaryConditionsField]":
-        """Return all the fields of boundary conditions registered to the Model."""
-        return self._bcs_fields
-
-    @property
-    def ics_fields(self) -> "Set[_InitialConditionField]":
-        """Return all the fields of boundary conditions registered to the Model."""
-        return self._ics_fields
 
     @property
     def path(self) -> "Optional[Path]":
@@ -1034,13 +1016,7 @@
         self._bcs_fields.add(bc_field)
         bc_field._registration = self
 
-<<<<<<< HEAD
-        bc._key = len(self._bcs)
-        self._bcs.add(bc)
-        bc._registration = self
-=======
         return bc_field
->>>>>>> c3a89b8e
 
     def add_bcs_fields(self, bc_fields: List["_BoundaryConditionsField"]) -> "_BoundaryCondition":
         for field in bc_fields:
@@ -1064,21 +1040,21 @@
         :class=`compas_fea2.model._BoundaryCondition`
         """
         types = {
-            "fix": "FixedBCField",
-            "pin": "PinnedBCField",
-            "clampXX": "ClampedBCXXField",
-            "clampYY": "ClampedBCYYField",
-            "clampZZ": "ClampedBCZZField",
-            "rollerX": "RollerBCXField",
-            "rollerY": "RollerBCYField",
-            "rollerZ": "RollerBCZField",
-            "thermal": "ThermalBCField",
+            "fix": "FixedBC",
+            "pin": "PinnedBC",
+            "clampXX": "ClampBCXX",
+            "clampYY": "ClampBCYY",
+            "clampZZ": "ClampBCZZ",
+            "rollerX": "RollerBCX",
+            "rollerY": "RollerBCY",
+            "rollerZ": "RollerBCZ",
+            "thermal": "ThermalBC",
         }
-        m = importlib.import_module("compas_fea2.model.fields")
-        bc_field = getattr(m, types[bc_type])(nodes)
-        return self.add_bcs_field(bc_field=bc_field)
-
-    def add_fix_bcfield(self, nodes, axes="global"):
+        m = importlib.import_module("compas_fea2.model.bcs")
+        bc = getattr(m, types[bc_type])()
+        return self.add_bcs(bc, nodes, axes)
+
+    def add_fix_bc(self, nodes, axes="global"):
         """Add a :class=`compas_fea2.model.bcs.FixedBC` to the given nodes.
 
         Parameters
@@ -1091,7 +1067,7 @@
         """
         return self._add_bcfield_type("fix", nodes, axes)
 
-    def add_pin_bcfield(self, nodes, axes="global"):
+    def add_pin_bc(self, nodes, axes="global"):
         """Add a :class=`compas_fea2.model.bcs.PinnedBC` to the given nodes.
 
         Parameters
@@ -1104,7 +1080,7 @@
         """
         return self._add_bcfield_type("pin", nodes, axes)
 
-    def add_clampXX_bcfield(self, nodes, axes="global"):
+    def add_clampXX_bc(self, nodes, axes="global"):
         """Add a :class=`compas_fea2.model.bcs.ClampBCXX` to the given nodes.
 
         This boundary condition clamps all degrees of freedom except rotation about the local XX-axis.
@@ -1119,7 +1095,7 @@
         """
         return self._add_bcfield_type("clampXX", nodes, axes)
 
-    def add_clampYY_bcfield(self, nodes, axes="global"):
+    def add_clampYY_bc(self, nodes, axes="global"):
         """Add a :class=`compas_fea2.model.bcs.ClampBCYY` to the given nodes.
 
         This boundary condition clamps all degrees of freedom except rotation about the local YY-axis.
@@ -1134,7 +1110,7 @@
         """
         return self._add_bcfield_type("clampYY", nodes, axes)
 
-    def add_clampZZ_bcfield(self, nodes, axes="global"):
+    def add_clampZZ_bc(self, nodes, axes="global"):
         """Add a :class=`compas_fea2.model.bcs.ClampBCZZ` to the given nodes.
 
         This boundary condition clamps all degrees of freedom except rotation about the local ZZ-axis.
@@ -1149,7 +1125,7 @@
         """
         return self._add_bcfield_type("clampZZ", nodes, axes)
 
-    def add_rollerX_bcfield(self, nodes, axes="global"):
+    def add_rollerX_bc(self, nodes, axes="global"):
         """Add a :class=`compas_fea2.model.bcs.RollerBCX` to the given nodes.
 
         This boundary condition clamps all degrees of freedom except displacement in the local X-direction.
@@ -1164,7 +1140,7 @@
         """
         return self._add_bcfield_type("rollerX", nodes, axes)
 
-    def add_rollerY_bcfield(self, nodes, axes="global"):
+    def add_rollerY_bc(self, nodes, axes="global"):
         """Add a :class=`compas_fea2.model.bcs.RollerBCY` to the given nodes.
 
         This boundary condition clamps all degrees of freedom except displacement in the local Y-direction.
@@ -1179,7 +1155,7 @@
         """
         return self._add_bcfield_type("rollerY", nodes, axes)
 
-    def add_rollerZ_bcfield(self, nodes, axes="global"):
+    def add_rollerZ_bc(self, nodes, axes="global"):
         """Add a :class=`compas_fea2.model.bcs.RollerBCZ` to the given nodes.
 
         This boundary condition clamps all degrees of freedom except displacement in the local Z-direction.
@@ -1194,7 +1170,6 @@
         """
         return self._add_bcfield_type("rollerZ", nodes, axes)
 
-<<<<<<< HEAD
     def add_rollerXY_bc(self, nodes, axes="global"):
         """Add a :class:`compas_fea2.model.bcs.RollerBCXY` to the given nodes.
 
@@ -1246,24 +1221,21 @@
         temperature: "float",
     ) -> "_ThermalBoundaryCondition":
         """Add a :class:`compas_fea2.model.bcs.ThermalBC` to the model.
-=======
-    def add_rollerXY_bcfield(self, nodes, axes="global"):
-        """Add a :class:`compas_fea2.model.bcs.RollerBCXY` to the given nodes.
-
-        This boundary condition allows translation along the local XY-plane.
->>>>>>> c3a89b8e
-
-        Parameters
-        ----------
-        nodes : list[:class:`compas_fea2.model.Node`] or :class:`compas_fea2.model.NodesGroup`
-            List or Group with the nodes where the boundary condition is assigned.
-        axes : str, optional
-            Axes of the boundary condition, by default 'global'.
-
-        """
-        return self._add_bcfield_type("rollerXY", nodes, axes)
-
-<<<<<<< HEAD
+
+        Parameters
+        ----------
+        nodes : list[:class=`compas_fea2.model.Node`] or :class=`compas_fea2.model.NodesGroup`
+            The nodes where the thermal boundary condition is applied.
+        temperature : float, optional
+            The temperature to apply, by default None (no temperature is applied).
+
+        Returns
+        -------
+        :class=`compas_fea2.model.bcs.ThermalBC`
+            The applied thermal boundary condition.
+        """
+        from compas_fea2.model.bcs import ImposedTemperature
+
         it = ImposedTemperature(temp=temperature)
         if isinstance(nodes, _Group):
             nodeset = nodes.members
@@ -1275,19 +1247,12 @@
         """Add a :class:`compas_fea2.model.bcs.RollerBCYZ` to the given nodes.
 
         This boundary condition allows translation along the local YZ-plane.
-=======
-    def add_rollerXZ_bcfield(self, nodes, axes="global"):
-        """Add a :class:`compas_fea2.model.bcs.RollerBCXZ` to the given nodes.
-
-        This boundary condition allows translation along the local XZ-plane.
->>>>>>> c3a89b8e
 
         Parameters
         ----------
         nodes : list[:class:`compas_fea2.model.Node`] or :class:`compas_fea2.model.NodesGroup`
             List or Group with the nodes where the boundary condition is assigned.
         axes : str, optional
-<<<<<<< HEAD
             Axes_ of the boundary condition, by default 'global'.
 
         """
@@ -1330,51 +1295,6 @@
                 print("WARNING: {!r} was not restrained. skipped!".format(node))
         
     def add_ics(self, ic: "_InitialCondition", members: "Union[list[Union[Node, _Element]], NodesGroup]") -> "_InitialCondition":
-=======
-            Axes of the boundary condition, by default 'global'.
-
-        """
-        return self._add_bcfield_type("rollerXZ", nodes, axes)
-
-    def add_rollerYZ_bcfield(self, nodes, axes="global"):
-        """Add a :class:`compas_fea2.model.bcs.RollerBCYZ` to the given nodes.
-
-        This boundary condition allows translation along the local YZ-plane.
-
-        Parameters
-        ----------
-        nodes : list[:class:`compas_fea2.model.Node`] or :class:`compas_fea2.model.NodesGroup`
-            List or Group with the nodes where the boundary condition is assigned.
-        axes : str, optional
-            Axes_ of the boundary condition, by default 'global'.
-
-        """
-        return self._add_bcfield_type("rollerYZ", nodes, axes)
-
-    def add_uniform_thermal_bcs_field(self, temperature: float, nodes) -> InitialTemperatureField:
-        return self.add_ics_field(ThermalBCField(nodes=nodes, conditions=ImposedTemperature(temperature=temperature)))
-
-    def remove_bcs(self, nodes):
-        """Release nodes that were previously restrained.
-
-        Parameters
-        ----------
-        nodes : list[:class:`compas_fea2.model.Node`]
-            List of nodes to release.
-
-        None
-
-        """
-
-        if isinstance(nodes, Node):
-            nodes = [nodes]
-        if not all(node in self.nodes for node in nodes):
-            raise ValueError("Some nodes are not registered to the model.")
-        for bcs_field in self.bcs_fields:
-            bcs_field.remove_nodes(nodes)
-
-    def add_ics_field(self, ic_field: "_InitialConditionField") -> "_InitialConditionField":
->>>>>>> c3a89b8e
         """Add a :class=`compas_fea2.model._InitialCondition` to the model.
 
         Parameters
@@ -1520,17 +1440,9 @@
 
     def add_interface(self, interface):
         """
-<<<<<<< HEAD
             :class:`compas_fea2.model.Interface`
 
         """
-=======
-        :class:`compas_fea2.model.Interface`
-
-        """
-        from compas_fea2.model.interfaces import _Interface
-
->>>>>>> c3a89b8e
         if not isinstance(interface, _Interface):
             raise TypeError("{!r} is not an Interface.".format(interface))
         self._interfaces.add(interface)
@@ -1538,15 +1450,9 @@
         return interface
 
     def add_interfaces(self, interfaces):
-<<<<<<< HEAD
         """Add multiple :class:`compas_fea2.model.Interface` objects to the model.
         """
         return [self.add_interface(interface) for interface in interfaces]
-=======
-        """Add multiple :class:`compas_fea2.model.Interface` objects to the model."""
-        return [self.add_interface(interface) for interface in interfaces]
-
->>>>>>> c3a89b8e
     # =========================================================================
     #                           Problems methods
     # =========================================================================
