--- conflicted
+++ resolved
@@ -71,14 +71,8 @@
         return self._element
 
     @element.setter
-<<<<<<< HEAD
-    def element(self, value: "BeamElement"):  # type: ignore
-        import compas_fea2
-        if not isinstance(value, compas_fea2.model.elements.BeamElement):
-=======
     def element(self, value: "BeamElement"):
         if not isinstance(value, "BeamElement"):
->>>>>>> 1010ccc8
             raise TypeError(f"{value!r} is not a beam element.")
         self._element = value
 
